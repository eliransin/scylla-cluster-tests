#!/usr/bin/env python

# This program is free software; you can redistribute it and/or modify
# it under the terms of the GNU Affero General Public License as published by
# the Free Software Foundation; either version 3 of the License, or
# (at your option) any later version.
#
# This program is distributed in the hope that it will be useful,
# but WITHOUT ANY WARRANTY; without even the implied warranty of
# MERCHANTABILITY or FITNESS FOR A PARTICULAR PURPOSE.
#
# See LICENSE for more details.
#
# Copyright (c) 2016 ScyllaDB

import os
import re
import time
from avocado import main

from sdcm.tester import ClusterTester


class LongevityTest(ClusterTester):
    """
    Test a Scylla cluster stability over a time period.

    :avocado: enable
    """

    def _run_all_stress_cmds(self, stress_queue, params):
        stress_cmds = self.params.get('stress_cmd')
        # In some cases we want the same stress_cmd to run several times (can be used with round_robin or not).
        stress_multiplier = self.params.get('stress_multiplier', default=1)
        if stress_multiplier > 1:
            stress_cmds *= stress_multiplier

        for stress_cmd in stress_cmds:
            params.update({'stress_cmd': stress_cmd})
            self._parse_stress_cmd(stress_cmd, params)

            # Run all stress commands
            self.log.debug('stress cmd: {}'.format(stress_cmd))
            stress_queue.append(self.run_stress_thread(**params))
            time.sleep(10)

            # Remove "user profile" param for the next command
            if 'profile' in params:
                del params['profile']

            if 'keyspace_name' in params:
                del params['keyspace_name']

        return stress_queue

    def _parse_stress_cmd(self, stress_cmd, params):
        # Due to an issue with scylla & cassandra-stress - we need to create the counter table manually
        if 'counter_' in stress_cmd:
            self._create_counter_table()

        # When using cassandra-stress with "user profile" the profile yaml should be provided
        if 'profile' in stress_cmd:
            cs_profile = re.search('profile=(.*)yaml', stress_cmd).group(1) + 'yaml'
            cs_profile = os.path.join(os.path.dirname(__file__), 'data_dir', os.path.basename(cs_profile))
            params.update({'profile': cs_profile})

        if 'compression' in stress_cmd:
            if 'keyspace_name' not in params:
                    keyspace_name = "keyspace_{}".format(re.search('compression=(.*)Compressor', stress_cmd).group(1))
                    params.update({'keyspace_name': keyspace_name})

        return params

    default_params = {'timeout': 650000}

    def test_custom_time(self):
        """
        Run cassandra-stress with params defined in data_dir/scylla.yaml
        """
        self.db_cluster.add_nemesis(nemesis=self.get_nemesis_class(),
                                    loaders=self.loaders,
                                    monitoring_set=self.monitors,
                                    db_stats=self.get_stats_obj())
        stress_queue = list()
        write_queue = list()
        verify_queue = list()

        # prepare write workload
        prepare_write_cmd = self.params.get('prepare_write_cmd')
        keyspace_num = self.params.get('keyspace_num', default=1)
        pre_create_schema = self.params.get('pre_create_schema', default=False)

        if prepare_write_cmd:
            # In some cases (like many keyspaces), we want to create the schema (all keyspaces & tables) before the load
            # starts - due to the heavy load, the schema propogation can take long time and c-s fails.
            if pre_create_schema:
                self._pre_create_schema()
            # When the load is too heavy for one lader when using MULTI-KEYSPACES, the load is spreaded evenly across
            # the loaders (round_robin).
            if keyspace_num > 1 and self.params.get('round_robin', default='').lower() == 'true':
                self.log.debug("Using round_robin for multiple Keyspaces...")
                for i in xrange(1, keyspace_num + 1):
                    keyspace_name = 'keyspace{}'.format(i)
                    write_queue.append(self.run_stress_thread(stress_cmd=prepare_write_cmd,
                                                              keyspace_name=keyspace_name, round_robin=True))
                    time.sleep(2)
            # Not using round_robin and all keyspaces will run on all loaders
            else:
                write_queue.append(self.run_stress_thread(stress_cmd=prepare_write_cmd, keyspace_num=keyspace_num))
            # Wait for some data (according to the param in the yal) to be populated, for multi keyspace need to
            # pay attention to the fact it checks only on keyspace1
            self.db_cluster.wait_total_space_used_per_node()

            # In some cases we don't want the nemesis to run during the "prepare" stage in order to be 100% sure that
            # all keys were written succesfully
            if self.params.get('nemesis_during_prepare', default='true').lower() == 'true':
                self.db_cluster.start_nemesis(interval=self.params.get('nemesis_interval'))

            # Wait on the queue till all threads come back.
            # todo: we need to improve this part for some cases that threads are being killed and we don't catch it.
            for stress in write_queue:
                self.verify_stress_thread(queue=stress)

            # Run nodetool flush on all nodes to make sure nothing left in memory
            self._flush_all_nodes()

            # In case we would like to verify all keys were written successfully before we start other stress / nemesis
<<<<<<< HEAD
            if self.params.get('prepare_verify_cmd'):
=======
            prepare_verify_cmd = self.params.get('prepare_verify_cmd', default=None)
            if prepare_verify_cmd:
>>>>>>> cbedd8ba
                verify_queue.append(self.run_stress_thread(stress_cmd=prepare_verify_cmd, keyspace_num=keyspace_num))

                for stress in verify_queue:
                    self.verify_stress_thread(queue=stress)

        # Stress: Same as in prepare_write - allow the load to be spread across all loaders when using MULTI-KEYSPACES
        if keyspace_num > 1 and self.params.get('round_robin', default='').lower() == 'true':
                self.log.debug("Using round_robin for multiple Keyspaces...")
                for i in xrange(1, keyspace_num + 1):
                    keyspace_name = 'keyspace{}'.format(i)
                    params = {'keyspace_name': keyspace_name, 'round_robin': True}

                    self._run_all_stress_cmds(stress_queue, params)

        # The old method when we run all stress_cmds for all keyspace on the same loader
        else:
                params = {'keyspace_num': keyspace_num}
                self._run_all_stress_cmds(stress_queue, params)

        # Check if we shall wait for total_used_space or if nemesis wasn't started
        if not prepare_write_cmd or self.params.get('nemesis_during_prepare', default='true').lower() == 'false':
            self.db_cluster.wait_total_space_used_per_node()
            self.db_cluster.start_nemesis(interval=self.params.get('nemesis_interval'))

        # The below sleep is a temporary HACK to wait some time before we start reading until more data will be written.
        # It wasn't necessary in the past because we had the wait_total_space_used, however now we have more keyspaces
        # and tables while wait_total_space_used is checking only keyspace1.
        # Todo: refactor wait_total_space_used to consider all keyspaces/tables in our stress list.

        time.sleep(600)

        stress_read_cmd = self.params.get('stress_read_cmd', default=None)
        if stress_read_cmd:
            for stress_cmd in stress_read_cmd:
                self.log.debug('stress read cmd: {}'.format(stress_cmd))
                if 'compression' in stress_cmd:
                    keyspace_name = "keyspace_{}".format(re.search('compression=(.*)Compressor', stress_cmd).group(1))
                    stress_queue.append(self.run_stress_thread(stress_cmd=stress_cmd, keyspace_name=keyspace_name))
                else:
                    stress_queue.append(self.run_stress_thread(stress_cmd=stress_cmd))

        for stress in stress_queue:
            self.verify_stress_thread(queue=stress)

    def _create_counter_table(self):
        """
        workaround for the issue https://github.com/scylladb/scylla-tools-java/issues/32
        remove when resolved
        """
        node = self.db_cluster.nodes[0]
        session = self.cql_connection_patient(node)
        session.execute("""
            CREATE KEYSPACE IF NOT EXISTS keyspace1
            WITH replication = {'class': 'SimpleStrategy', 'replication_factor': '3'} AND durable_writes = true;
        """)
        session.execute("""
            CREATE TABLE IF NOT EXISTS keyspace1.counter1 (
                key blob PRIMARY KEY,
                "C0" counter,
                "C1" counter,
                "C2" counter,
                "C3" counter,
                "C4" counter
            ) WITH COMPACT STORAGE
                AND bloom_filter_fp_chance = 0.01
                AND caching = '{"keys":"ALL","rows_per_partition":"ALL"}'
                AND comment = ''
                AND compaction = {'class': 'SizeTieredCompactionStrategy'}
                AND compression = {}
                AND dclocal_read_repair_chance = 0.1
                AND default_time_to_live = 0
                AND gc_grace_seconds = 864000
                AND max_index_interval = 2048
                AND memtable_flush_period_in_ms = 0
                AND min_index_interval = 128
                AND read_repair_chance = 0.0
                AND speculative_retry = '99.0PERCENTILE';
        """)

    def _pre_create_schema(self):
        """
        For cases we are testing many keyspaces and tables, It's a possibility that we will do it better and faster than
        cassandra-stress.
        """
        node = self.db_cluster.nodes[0]
        session = self.cql_connection_patient(node)

        keyspace_num = self.params.get('keyspace_num', default=1)
        self.log.debug('Pre Creating Schema for c-s with {} keyspaces'.format(keyspace_num))

        for i in xrange(1, keyspace_num):
            keyspace_name = 'keyspace{}'.format(i)
            self.create_ks(session, keyspace_name, rf=3)
            self.log.debug('{} Created'.format(keyspace_name))
            self.create_cf(session,  'standard1', key_type='blob', read_repair=0.0, compact_storage=True,
                           columns={'"C0"': 'blob', '"C1"': 'blob', '"C2"': 'blob', '"C3"': 'blob', '"C4"': 'blob'})

    def _flush_all_nodes(self):
        """
        This function will connect all db nodes in the cluster and run "nodetool flush" command.
        :return:
        """
        for node in self.db_cluster.nodes:
            node.remoter.run('sudo nodetool flush')

if __name__ == '__main__':
    main()<|MERGE_RESOLUTION|>--- conflicted
+++ resolved
@@ -125,12 +125,8 @@
             self._flush_all_nodes()
 
             # In case we would like to verify all keys were written successfully before we start other stress / nemesis
-<<<<<<< HEAD
-            if self.params.get('prepare_verify_cmd'):
-=======
             prepare_verify_cmd = self.params.get('prepare_verify_cmd', default=None)
             if prepare_verify_cmd:
->>>>>>> cbedd8ba
                 verify_queue.append(self.run_stress_thread(stress_cmd=prepare_verify_cmd, keyspace_num=keyspace_num))
 
                 for stress in verify_queue:
